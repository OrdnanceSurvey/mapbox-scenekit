import Foundation
import UIKit
import SceneKit
import ARKit
import MapboxSceneKit
import CoreLocation

/**
 Demonstrates placing a Mapbox TerrainNode in AR. The acual Mapbox SDK logic is in the `insert` function, while the rest
 is the boilerplate code needed to start up an AR session, enable plane tracking, place objects, and support gestures.
 **/
final class DemoARViewController: UIViewController, ARSCNViewDelegate, ARSessionDelegate, UIGestureRecognizerDelegate {
    @IBOutlet private weak var arView: ARSCNView?
    @IBOutlet private weak var placeButton: UIButton?
    @IBOutlet private weak var moveImage: UIImageView?
    @IBOutlet private weak var messageView: UIVisualEffectView?
    @IBOutlet private weak var messageLabel: UILabel?

    private weak var terrain: SCNNode?
    private var planes: [UUID: SCNNode] = [UUID: SCNNode]()

    override func viewDidLoad() {
        super.viewDidLoad()

        arView!.debugOptions = [ARSCNDebugOptions.showFeaturePoints]
        arView!.session.delegate = self
        arView!.delegate = self
        if let camera = arView?.pointOfView?.camera {
            camera.wantsHDR = true
            camera.wantsExposureAdaptation = true
        }

        arView!.isUserInteractionEnabled = false
        setupGestures()
    }

    override func viewWillAppear(_ animated: Bool) {
        super.viewWillAppear(animated)

        restartTracking()
    }

    override func viewDidAppear(_ animated: Bool) {
        super.viewDidAppear(animated)

        UIApplication.shared.isIdleTimerDisabled = true
    }

    override func viewWillDisappear(_ animated: Bool) {
        super.viewWillDisappear(animated)

        arView?.session.pause()
        UIApplication.shared.isIdleTimerDisabled = false
    }

    // MARK: - SCNSceneRendererDelegate

    func renderer(_ renderer: SCNSceneRenderer, didRenderScene scene: SCNScene, atTime time: TimeInterval) {
        DispatchQueue.main.async {
            self.updateFocusSquare()
        }
    }

    // MARK: - IBActions

    @IBAction func place(_ sender: AnyObject?) {
        let tapPoint = screenCenter
        var result = arView?.smartHitTest(tapPoint)
        if result == nil {
            result = arView?.smartHitTest(tapPoint, infinitePlane: true)
        }

        guard result != nil, let anchor = result?.anchor, let plane = planes[anchor.identifier] else {
            return
        }

        insert(on: plane, from: result!)
        arView?.debugOptions = []

        self.placeButton?.isHidden = true
    }

    private func insert(on plane: SCNNode, from hitResult: ARHitTestResult) {
        //Set up initial terrain and materials
        let terrainNode = TerrainNode(minLat: 53.394747374316, maxLat: 53.422495172318,
                                      minLon: -1.23018147712619, maxLon: -1.18246149810173)

        //Note: Again, you don't have to do this loading in-scene. If you know the area of the node to be fetched, you can
        //do this in the background while AR plane detection is still working so it is ready by the time
        //your user selects where to add the node in the world.

        //We're going to scale the node dynamically based on the size of the node and how far away the detected plane is
        let scale = Float(0.333 * hitResult.distance) / terrainNode.boundingSphere.radius
        terrainNode.transform = SCNMatrix4MakeScale(scale, scale, scale)
        terrainNode.position = SCNVector3(hitResult.worldTransform.columns.3.x, hitResult.worldTransform.columns.3.y, hitResult.worldTransform.columns.3.z)
        terrainNode.geometry?.materials = defaultMaterials()
        arView!.scene.rootNode.addChildNode(terrainNode)
        terrain = terrainNode

<<<<<<< HEAD
        terrainNode.fetchTerrainHeights(minWallHeight: 50.0, enableDynamicShadows: true, completion: { [weak self] in
            NSLog("Terrain load complete")
            guard let `self` = self, let firstLocation = self.locations.first, let lastLocation = self.locations.last else { return }
            terrainNode.drawPath(from: self.locations, cylinderRadius: 10, color: .orange)
            let firstNode = terrainNode.projectedSphere(at: firstLocation, radius: 15, color: .yellow)
            terrainNode.addChildNode(firstNode)
            let lastNode = terrainNode.projectedSphere(at: lastLocation, radius: 20, color: .red)
            terrainNode.addChildNode(lastNode)
=======
        terrainNode.fetchTerrainHeights(minWallHeight: 50.0, enableDynamicShadows: true, completion: { fetchError in
            if let fetchError = fetchError {
                NSLog("Texture load failed: \(fetchError.localizedDescription)")
            } else {
                NSLog("Terrain load complete")
            }
>>>>>>> ecbe70ae
        })

        terrainNode.fetchTerrainTexture("mapbox/satellite-v9", progress: { _, _ in }, completion: { image, fetchError in
            if let fetchError = fetchError {
                NSLog("Texture load failed: \(fetchError.localizedDescription)")
            }
            if image != nil {
                NSLog("Texture load complete")
                terrainNode.geometry?.materials[4].diffuse.contents = image
            }
        })

        arView!.isUserInteractionEnabled = true
    }

    private func defaultMaterials() -> [SCNMaterial] {
        let groundImage = SCNMaterial()
        groundImage.diffuse.contents = UIColor.darkGray
        groundImage.name = "Ground texture"

        let sideMaterial = SCNMaterial()
        sideMaterial.diffuse.contents = UIColor.darkGray
        //TODO: Some kind of bug with the normals for sides where not having them double-sided has them not show up
        sideMaterial.isDoubleSided = true
        sideMaterial.name = "Side"

        let bottomMaterial = SCNMaterial()
        bottomMaterial.diffuse.contents = UIColor.black
        bottomMaterial.name = "Bottom"

        return [sideMaterial, sideMaterial, sideMaterial, sideMaterial, groundImage, bottomMaterial]
    }

    // MARK: - ARSCNViewDelegate

    func renderer(_ renderer: SCNSceneRenderer, didAdd node: SCNNode, for anchor: ARAnchor) {
        guard let planeAnchor = anchor as? ARPlaneAnchor else { return }

        let plane = SCNPlane(width: CGFloat(planeAnchor.extent.x), height: CGFloat(planeAnchor.extent.z))
        let planeNode = SCNNode(geometry: plane)
        planeNode.simdPosition = float3(planeAnchor.center.x, 0, planeAnchor.center.z)
        planeNode.eulerAngles.x = -.pi / 2
        planeNode.isHidden = true
        node.addChildNode(planeNode)

        planes[anchor.identifier] = planeNode

        DispatchQueue.main.async {
            self.setMessage("")
            if self.terrain == nil {
                self.placeButton?.isHidden = false
                self.moveImage?.isHidden = true
            }
        }
    }

    func renderer(_ renderer: SCNSceneRenderer, didUpdate node: SCNNode, for anchor: ARAnchor) {
        guard let planeAnchor = anchor as?  ARPlaneAnchor,
            let planeNode = node.childNodes.first,
            let plane = planeNode.geometry as? SCNPlane
            else { return }

        planeNode.simdPosition = float3(planeAnchor.center.x, planeAnchor.center.y, planeAnchor.center.z)
        plane.width = CGFloat(planeAnchor.extent.x)
        plane.height = CGFloat(planeAnchor.extent.z)

        planes[anchor.identifier] = planeNode
    }

    func renderer(_ renderer: SCNSceneRenderer, didRemove node: SCNNode, for anchor: ARAnchor) {
        guard anchor is ARPlaneAnchor else { return }
        node.removeFromParentNode()
        planes.removeValue(forKey: anchor.identifier)

        if planes.isEmpty {
            DispatchQueue.main.async {
                self.terrain?.removeFromParentNode()
                self.moveImage?.isHidden = false
                self.arView?.debugOptions = [ARSCNDebugOptions.showFeaturePoints]
            }
        }
    }

    // MARK: - ARSessionDelegate

    func session(_ session: ARSession, didAdd anchors: [ARAnchor]) {
        guard let frame = session.currentFrame else { return }
        updateSessionInfoLabel(for: frame, trackingState: frame.camera.trackingState)
    }

    func session(_ session: ARSession, didRemove anchors: [ARAnchor]) {
        guard let frame = session.currentFrame else { return }
        updateSessionInfoLabel(for: frame, trackingState: frame.camera.trackingState)
    }

    func session(_ session: ARSession, cameraDidChangeTrackingState camera: ARCamera) {
        updateSessionInfoLabel(for: session.currentFrame!, trackingState: camera.trackingState)
    }

    // MARK: - ARSessionObserver

    func sessionWasInterrupted(_ session: ARSession) {
        setMessage("Session was interrupted")
    }

    func sessionInterruptionEnded(_ session: ARSession) {
        setMessage("Session interruption ended")

        restartTracking()
    }

    func session(_ session: ARSession, didFailWithError error: Error) {
        setMessage("Session failed: \(error.localizedDescription)")

        restartTracking()
    }

    // MARK: - Focus Square

    var focusSquare: FocusSquare?

    func setupFocusSquare() {
        focusSquare?.isHidden = true
        focusSquare?.removeFromParentNode()
        focusSquare = FocusSquare()
        arView?.scene.rootNode.addChildNode(focusSquare!)
    }

    func updateFocusSquare() {
        guard let arView = arView else { return }

        if !arView.isUserInteractionEnabled, let result = arView.smartHitTest(screenCenter, infinitePlane: true), let planeAnchor = result.anchor as? ARPlaneAnchor {
            let position: SCNVector3 = SCNVector3(result.worldTransform.columns.3.x, result.worldTransform.columns.3.y, result.worldTransform.columns.3.z)
            focusSquare?.update(for: position, planeAnchor: planeAnchor, camera: arView.session.currentFrame?.camera)
            focusSquare?.unhide()
        } else {
            focusSquare?.hide()
        }
    }

    // MARK: - Message Helpers

    private func updateSessionInfoLabel(for frame: ARFrame, trackingState: ARCamera.TrackingState) {
        let message: String

        switch trackingState {
        case .normal where frame.anchors.isEmpty:
            message = "Move the device around to detect flat surfaces."

        case .notAvailable:
            message = "Tracking unavailable."

        case .limited(.excessiveMotion):
            message = "Move the device more slowly."

        case .limited(.insufficientFeatures):
            message = "Point the device at an area with visible surface detail, or improve lighting conditions."

        case .limited(.initializing):
            message = "Initializing AR session."

        default:
            message = ""
        }

        setMessage(message)
    }

    private func setMessage(_ message: String) {
        self.messageLabel?.text = message
        self.messageView?.isHidden = message.isEmpty
    }


    // MARK: - UIGestureRecognizer

    private func setupGestures() {
        let rotate = UIRotationGestureRecognizer(target: self, action: #selector(handleRotation(_:)))
        rotate.delegate = self
        arView?.addGestureRecognizer(rotate)
        let pinch = UIPinchGestureRecognizer(target: self, action: #selector(handlePinch(_:)))
        pinch.delegate = self
        arView?.addGestureRecognizer(pinch)
        let drag = UIPanGestureRecognizer(target: self, action: #selector(handleDrag(_:)))
        drag.delegate = self
        drag.minimumNumberOfTouches = 1
        drag.maximumNumberOfTouches = 1
        arView?.addGestureRecognizer(drag)
    }

    func gestureRecognizer(_ gestureRecognizer: UIGestureRecognizer, shouldRecognizeSimultaneouslyWith otherGestureRecognizer: UIGestureRecognizer) -> Bool {
        return gestureRecognizer.numberOfTouches == otherGestureRecognizer.numberOfTouches
    }

    private var lastDragResult: ARHitTestResult?
    @objc fileprivate func handleDrag(_ gesture: UIRotationGestureRecognizer) {
        guard let terrain = terrain else {
            return
        }

        let point = gesture.location(in: gesture.view!)
        if let result = arView?.smartHitTest(point, infinitePlane: true) {
            if let lastDragResult = lastDragResult {
                let vector: SCNVector3 = SCNVector3(result.worldTransform.columns.3.x - lastDragResult.worldTransform.columns.3.x,
                                                    result.worldTransform.columns.3.y - lastDragResult.worldTransform.columns.3.y,
                                                    result.worldTransform.columns.3.z - lastDragResult.worldTransform.columns.3.z)
                terrain.position += vector
            }
            lastDragResult = result
        }

        if gesture.state == .ended {
            self.lastDragResult = nil
        }
    }

    @objc fileprivate func handleRotation(_ gesture: UIRotationGestureRecognizer) {
        guard let terrain = terrain else {
            return
        }
        var normalized = (terrain.eulerAngles.y - Float(gesture.rotation)).truncatingRemainder(dividingBy: 2 * .pi)
        normalized = (normalized + 2 * .pi).truncatingRemainder(dividingBy: 2 * .pi)
        if normalized > .pi {
            normalized -= 2 * .pi
        }
        terrain.eulerAngles.y = normalized
        gesture.rotation = 0
    }

    private var startScale: Float?
    @objc fileprivate func handlePinch(_ gesture: UIPinchGestureRecognizer) {
        guard let terrain = terrain else {
            return
        }
        if gesture.state == UIGestureRecognizerState.began {
            startScale = terrain.scale.x
        }
        guard let startScale = startScale else {
            return
        }
        let newScale: Float = startScale * Float(gesture.scale)
        terrain.scale = SCNVector3(newScale, newScale, newScale)
        if gesture.state == .ended {
            self.startScale = nil
        }
    }

    //MARK: - Misc Helpers

    private func restartTracking() {
        terrain?.removeFromParentNode()
        for (_, plane) in planes {
            plane.removeFromParentNode()
        }
        planes.removeAll()

        let configuration = ARWorldTrackingConfiguration()
        configuration.planeDetection = .horizontal
        configuration.isLightEstimationEnabled = true

        arView?.session.run(configuration, options: [.removeExistingAnchors])
        arView?.debugOptions = [ARSCNDebugOptions.showFeaturePoints]
        arView?.isUserInteractionEnabled = false
        placeButton?.isHidden = true
        moveImage?.isHidden = false

        setupFocusSquare()

        guard let frame = session.currentFrame else { return }
        updateSessionInfoLabel(for: frame, trackingState: frame.camera.trackingState)
    }

    private var screenCenter: CGPoint {
        let bounds = arView!.bounds
        return CGPoint(x: bounds.midX, y: bounds.midY)
    }

    private var session: ARSession {
        return arView!.session
    }
    
    // MARK: - dummy data, should be handled in GPX
    private var locations: [CLLocation] {
        let latLons = [(53.418990994368, -1.20174496401449), (53.418316994367, -1.20159196401519), (53.417416994366, -1.20115396401606), (53.416292994365, -1.19994496401657), (53.415355994364, -1.19954296401747), (53.414853994363, -1.19860096401751), (53.413263994361, -1.19634396401802), (53.412633994360, -1.19494996401781), (53.411907994359, -1.19393396401803), (53.411386994358, -1.19324496401831), (53.410910994358, -1.19309696401875), (53.410621994358, -1.19271896401882), (53.410317994357, -1.19183396401865), (53.409739994356, -1.19116396401891), (53.409335994356, -1.19082296401916), (53.408600994355, -1.19006896401970), (53.407837994354, -1.18988196402041), (53.407308994354, -1.18955196402073), (53.406812994353, -1.18866196402084), (53.406295994352, -1.18710996402053), (53.406305994353, -1.18859296402137), (53.406491994353, -1.18909596402142), (53.406350994353, -1.18986696402210), (53.405997994352, -1.18845096402165), (53.405644994352, -1.18717496402136), (53.405118994351, -1.18650396402147), (53.404996994351, -1.18627896402157), (53.404535994351, -1.18743996402271), (53.404348994350, -1.18767896402305), (53.403635994350, -1.18702096402351), (53.402939994349, -1.18595196402365), (53.402160994348, -1.18496296402407), (53.401318994347, -1.18380096402424), (53.401025994346, -1.18287296402409), (53.400588994346, -1.18304696402467), (53.399930994346, -1.18451696402637), (53.399561994346, -1.18543996402722), (53.399163994345, -1.18668696402836), (53.398588994345, -1.18801596402985), (53.398044994345, -1.18942196403128), (53.397810994345, -1.19019496403197), (53.397792994345, -1.19070096403222), (53.397950994345, -1.19164096403268), (53.398383994346, -1.19240896403261), (53.398217994346, -1.19417496403380), (53.397774994346, -1.19571896403519), (53.397412994346, -1.19768096403670), (53.396972994346, -1.19910296403808), (53.396597994346, -1.19995596403897), (53.396151994346, -1.20030496403964), (53.396576994347, -1.20369996404120), (53.397016994349, -1.20791496404302), (53.396461994349, -1.21074396404536), (53.396150994349, -1.21349896404721), (53.396150994349, -1.21502596404811), (53.395550994349, -1.21505396404888), (53.395363994349, -1.21667196405004), (53.394935994349, -1.21674896405053), (53.394662994349, -1.21719896405111), (53.394738994349, -1.21841096405166), (53.395341994350, -1.21979596405181), (53.395592994350, -1.22068196405201), (53.395500994351, -1.22174796405282), (53.395402994351, -1.22271796405344), (53.395313994351, -1.22424696405439), (53.395169994351, -1.22622096405579), (53.395217994352, -1.22799196405670), (53.395262994352, -1.22845396405685), (53.396534994354, -1.22997496405629), (53.397380994354, -1.23013396405543), (53.399058994356, -1.22909996405298), (53.401801994358, -1.22830896404948), (53.403680994360, -1.22773396404698), (53.404211994360, -1.22754096404617), (53.404819994361, -1.22790496404568), (53.405805994361, -1.22716296404425), (53.406723994362, -1.22637796404277), (53.408701994364, -1.22578396404010), (53.411470994366, -1.22418896403608), (53.413301994368, -1.22420796403398), (53.414396994368, -1.22258096403172), (53.415357994369, -1.22106196402978), (53.416014994369, -1.22036896402868), (53.416147994370, -1.22076896402875), (53.416915994370, -1.21926996402702), (53.418663994371, -1.21537096402280), (53.419009994371, -1.21418596402167), (53.419145994370, -1.21173896402016), (53.419608994370, -1.20997496401867), (53.420988994371, -1.20816896401602), (53.421878994372, -1.20706896401429), (53.421799994371, -1.20622396401394), (53.422651994372, -1.20570996401264)]
        var locations = [CLLocation]()
        for latlon in latLons {
            locations.append(CLLocation(latitude: latlon.0, longitude: latlon.1))
        }
        return locations
    }

}

fileprivate extension ARSCNView {
    func smartHitTest(_ point: CGPoint,
                      infinitePlane: Bool = false,
                      objectPosition: float3? = nil,
                      allowedAlignments: [ARPlaneAnchor.Alignment] = [.horizontal]) -> ARHitTestResult? {

        // Perform the hit test.
        let results: [ARHitTestResult]!
        if #available(iOS 11.3, *) {
            results = hitTest(point, types: [.existingPlaneUsingGeometry, .estimatedHorizontalPlane])
        } else {
            results = hitTest(point, types: [.estimatedHorizontalPlane])
        }

        // 1. Check for a result on an existing plane using geometry.
        if #available(iOS 11.3, *) {
            if let existingPlaneUsingGeometryResult = results.first(where: { $0.type == .existingPlaneUsingGeometry }),
                let planeAnchor = existingPlaneUsingGeometryResult.anchor as? ARPlaneAnchor, allowedAlignments.contains(planeAnchor.alignment) {
                return existingPlaneUsingGeometryResult
            }
        }

        if infinitePlane {
            // 2. Check for a result on an existing plane, assuming its dimensions are infinite.
            //    Loop through all hits against infinite existing planes and either return the
            //    nearest one (vertical planes) or return the nearest one which is within 5 cm
            //    of the object's position.
            let infinitePlaneResults = hitTest(point, types: .existingPlane)

            for infinitePlaneResult in infinitePlaneResults {
                if let planeAnchor = infinitePlaneResult.anchor as? ARPlaneAnchor, allowedAlignments.contains(planeAnchor.alignment) {
                    // For horizontal planes we only want to return a hit test result
                    // if it is close to the current object's position.
                    if let objectY = objectPosition?.y {
                        let planeY = infinitePlaneResult.worldTransform.translation.y
                        if objectY > planeY - 0.05 && objectY < planeY + 0.05 {
                            return infinitePlaneResult
                        }
                    } else {
                        return infinitePlaneResult
                    }
                }
            }
        }

        // 3. As a final fallback, check for a result on estimated planes.
        return results.first(where: { $0.type == .estimatedHorizontalPlane })
    }
}

fileprivate extension float4x4 {
    /**
     Treats matrix as a (right-hand column-major convention) transform matrix
     and factors out the translation component of the transform.
     */
    var translation: float3 {
        get {
            let translation = columns.3
            return float3(translation.x, translation.y, translation.z)
        }
        set(newValue) {
            columns.3 = float4(newValue.x, newValue.y, newValue.z, columns.3.w)
        }
    }

    /**
     Factors out the orientation component of the transform.
     */
    var orientation: simd_quatf {
        return simd_quaternion(self)
    }

    /**
     Creates a transform matrix with a uniform scale factor in all directions.
     */
    init(uniformScale scale: Float) {
        self = matrix_identity_float4x4
        columns.0.x = scale
        columns.1.y = scale
        columns.2.z = scale
    }
}
<|MERGE_RESOLUTION|>--- conflicted
+++ resolved
@@ -97,23 +97,18 @@
         arView!.scene.rootNode.addChildNode(terrainNode)
         terrain = terrainNode
 
-<<<<<<< HEAD
-        terrainNode.fetchTerrainHeights(minWallHeight: 50.0, enableDynamicShadows: true, completion: { [weak self] in
-            NSLog("Terrain load complete")
-            guard let `self` = self, let firstLocation = self.locations.first, let lastLocation = self.locations.last else { return }
-            terrainNode.drawPath(from: self.locations, cylinderRadius: 10, color: .orange)
-            let firstNode = terrainNode.projectedSphere(at: firstLocation, radius: 15, color: .yellow)
-            terrainNode.addChildNode(firstNode)
-            let lastNode = terrainNode.projectedSphere(at: lastLocation, radius: 20, color: .red)
-            terrainNode.addChildNode(lastNode)
-=======
-        terrainNode.fetchTerrainHeights(minWallHeight: 50.0, enableDynamicShadows: true, completion: { fetchError in
+        terrainNode.fetchTerrainHeights(minWallHeight: 50.0, enableDynamicShadows: true, completion: { [weak self] fetchError in
             if let fetchError = fetchError {
                 NSLog("Texture load failed: \(fetchError.localizedDescription)")
             } else {
                 NSLog("Terrain load complete")
-            }
->>>>>>> ecbe70ae
+                guard let `self` = self, let firstLocation = self.locations.first, let lastLocation = self.locations.last else { return }
+                terrainNode.drawPath(from: self.locations, cylinderRadius: 10, color: .orange)
+                let firstNode = terrainNode.projectedSphere(at: firstLocation, radius: 15, color: .yellow)
+                terrainNode.addChildNode(firstNode)
+                let lastNode = terrainNode.projectedSphere(at: lastLocation, radius: 20, color: .red)
+                terrainNode.addChildNode(lastNode)
+            }
         })
 
         terrainNode.fetchTerrainTexture("mapbox/satellite-v9", progress: { _, _ in }, completion: { image, fetchError in
