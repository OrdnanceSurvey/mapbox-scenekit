//
//  DemoExtrusionViewController.m
//  Examples
//
//  Created by Avi Cieplinski on 6/5/18.
//  Copyright © 2018 MapBox. All rights reserved.
//

#import <Mapbox/Mapbox.h>
#import <MapboxSceneKit/MapboxSceneKit-Swift.h>
#import <SceneKit/SceneKit.h>

#import "DemoExtrusionViewController.h"
#import "Examples-Swift.h"

@interface DemoExtrusionViewController () <MGLMapViewDelegate>

@property (nonatomic) MGLMapView *mapView;
@property (nonatomic) MBTerrainDemoScene *terrainDemoScene;
@property (nonatomic) MBTerrainNode *terrainNode;

@end

@implementation DemoExtrusionViewController

- (void)viewDidLoad {
    [super viewDidLoad];
    
    self.view.backgroundColor = [UIColor colorWithRed:21.0/255.0 green:37.0/255.0 blue:54.0/255.0 alpha:1];
    _mapView = [[MGLMapView alloc] initWithFrame:CGRectMake(0, CGRectGetHeight(self.view.bounds) / 2.0, CGRectGetWidth(self.view.bounds), CGRectGetHeight(self.view.bounds) / 2.0)];
    _mapView.allowsRotating = NO;
    self.mapView.delegate = self;
    [self.view addSubview:self.mapView];
    self.mapView.autoresizingMask = UIViewAutoresizingFlexibleWidth | UIViewAutoresizingFlexibleHeight;
    
    _sceneView.frame = CGRectMake(0, 0, CGRectGetWidth(self.view.bounds), CGRectGetHeight(self.view.bounds) / 2.0);
    _sceneView.userInteractionEnabled = YES;
    _sceneView.multipleTouchEnabled = YES;
    _sceneView.allowsCameraControl = YES;
    [self.view insertSubview:_sceneView belowSubview:self.mapView];
    
    _terrainDemoScene = [[MBTerrainDemoScene alloc] init];
    _terrainDemoScene.background.contents = [UIColor clearColor];
    _terrainDemoScene.floorColor = [UIColor clearColor];
    _terrainDemoScene.floorReflectivity = 0;
    _sceneView.scene = _terrainDemoScene;
    
    _sceneView.backgroundColor = [UIColor clearColor];
    _sceneView.pointOfView = _terrainDemoScene.cameraNode;
    _sceneView.defaultCameraController.pointOfView = _sceneView.pointOfView;
    _sceneView.defaultCameraController.interactionMode = SCNInteractionModeOrbitTurntable;
    _sceneView.defaultCameraController.inertiaEnabled = true;
    _sceneView.showsStatistics = true;

    [self.mapView setCenterCoordinate:CLLocationCoordinate2DMake(37.747706422053454, -122.45031891542874)
                            zoomLevel:13
                             animated:NO];
}

- (void)viewDidLayoutSubviews
{
    _mapView.frame = CGRectMake(0, CGRectGetHeight(self.view.bounds) / 2.0, CGRectGetWidth(self.view.bounds), CGRectGetHeight(self.view.bounds) / 2.0);
    _sceneView.frame = CGRectMake(0, 0, CGRectGetWidth(self.view.bounds), CGRectGetHeight(self.view.bounds) / 2.0);
}

#pragma mark SceneKit Setup Methods

- (NSArray<SCNMaterial *> *)_defaultMaterials
{
    SCNMaterial *groundImage = [SCNMaterial material];
    groundImage.diffuse.contents = [UIColor darkGrayColor];
    groundImage.name = @"Ground texture";
    
    SCNMaterial *sideMaterial = [SCNMaterial material];
    sideMaterial.diffuse.contents = [UIColor darkGrayColor];
    sideMaterial.doubleSided = true;
    sideMaterial.name = @"Side";
    
    SCNMaterial *bottomMaterial = [SCNMaterial material];
    bottomMaterial.diffuse.contents = [UIColor blackColor];
    bottomMaterial.name = @"Bottom";
    
    return @[sideMaterial, sideMaterial, sideMaterial, sideMaterial, groundImage, bottomMaterial];
}

- (void)_refreshSceneView
{
    //Set up the terrain and materials
    if (_terrainNode != nil) {
        [_terrainNode removeFromParentNode];
        _terrainNode = nil;
    }
    
    MGLCoordinateBounds coordinateBounds = _mapView.visibleCoordinateBounds;
    _terrainNode = [[MBTerrainNode alloc] initWithMinLat:coordinateBounds.sw.latitude maxLat:coordinateBounds.ne.latitude minLon:coordinateBounds.sw.longitude maxLon:coordinateBounds.ne.longitude];
    
    _terrainNode.position = SCNVector3Make(0, 0, 0);
    _terrainNode.geometry.materials = [self _defaultMaterials];
    [_terrainDemoScene.rootNode addChildNode:_terrainNode];
    
    //Now that we've set up the terrain, lets place the lighting and camera in nicer positions
    SCNVector3 boundingBoxMin = SCNVector3Zero;
    SCNVector3 boundingBoxMax = SCNVector3Zero;
    SCNVector3 boundingSphereCenter = SCNVector3Zero;
    CGFloat boundingSphereRadius = 0.0;
    [_terrainNode getBoundingBoxMin:&boundingBoxMin max:&boundingBoxMax];
    [_terrainNode getBoundingSphereCenter:&boundingSphereCenter radius:&boundingSphereRadius];
    
    _terrainDemoScene.directionalLight.constraints = @[[SCNLookAtConstraint lookAtConstraintWithTarget:_terrainNode]];
    _terrainDemoScene.directionalLight.position = SCNVector3Make(boundingBoxMax.x, boundingSphereCenter.y + 5000, boundingBoxMax.z);
    _terrainDemoScene.cameraNode.position = SCNVector3Make(boundingBoxMax.x * 2, 2000, boundingBoxMax.z * 2.0);
    if (@available(iOS 11.0, *)) {
        [_terrainDemoScene.cameraNode lookAt:_terrainNode.position];
    }
    
<<<<<<< HEAD
    [_terrainNode fetchTerrainHeightsWithMinWallHeight:50.0 multiplier:1 enableDynamicShadows:YES progress:^(float progress, NSInteger total) {
    } completion:^{
        NSLog(@"terrain height fetch completed");
=======
    [_terrainNode fetchTerrainHeightsWithMinWallHeight:50.0 enableDynamicShadows:YES progress:^(float progress, NSInteger total) {
    } completion:^(NSError * _Nullable fetchError) {
        if (fetchError) {
            NSLog(@"Texture load failed: %@", fetchError.localizedDescription);
        } else {
            NSLog(@"Terrain load complete");
        }
>>>>>>> ecbe70ae
    }];
    
    [_terrainNode fetchTerrainTexture:@"mapbox/satellite-v9" progress:^(float progress, NSInteger total) {
    } completion:^(UIImage * _Nullable image, NSError * _Nullable fetchError) {
        if (fetchError) {
            NSLog(@"Texture load failed: %@", fetchError.localizedDescription);
        }
        if (image) {
            NSLog(@"terrain texture fetch completed");
            self.terrainNode.geometry.materials[4].diffuse.contents = image;
        }
    }];
}

#pragma mark MGLMapViewDelegate

- (void)mapView:(MGLMapView *)mapView regionDidChangeAnimated:(BOOL)animated
{
    // update the SCNSceneView with the updated 2D Map
    [self _refreshSceneView];
}

@end<|MERGE_RESOLUTION|>--- conflicted
+++ resolved
@@ -113,19 +113,13 @@
         [_terrainDemoScene.cameraNode lookAt:_terrainNode.position];
     }
     
-<<<<<<< HEAD
     [_terrainNode fetchTerrainHeightsWithMinWallHeight:50.0 multiplier:1 enableDynamicShadows:YES progress:^(float progress, NSInteger total) {
-    } completion:^{
-        NSLog(@"terrain height fetch completed");
-=======
-    [_terrainNode fetchTerrainHeightsWithMinWallHeight:50.0 enableDynamicShadows:YES progress:^(float progress, NSInteger total) {
     } completion:^(NSError * _Nullable fetchError) {
         if (fetchError) {
             NSLog(@"Texture load failed: %@", fetchError.localizedDescription);
         } else {
             NSLog(@"Terrain load complete");
         }
->>>>>>> ecbe70ae
     }];
     
     [_terrainNode fetchTerrainTexture:@"mapbox/satellite-v9" progress:^(float progress, NSInteger total) {
