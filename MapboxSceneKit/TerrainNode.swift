--- conflicted
+++ resolved
@@ -124,7 +124,6 @@
             return SCNVector3(xz.x, 0.0, xz.z)
         }
     }
-<<<<<<< HEAD
     
     /// Begins the fetch of terrain-rgb data throught the mapbox API, and then updates the geometry to repersent a to-scale model of the terrain at this location.
     ///
@@ -139,56 +138,29 @@
     }
     
     private func fetchTerrainHeights(minWallHeight: CLLocationDistance = 0.0, multiplier: Float, enableDynamicShadows shadows: Bool = false, zoomLevel: Int, retryNumber: Int = 3, progress: MapboxImageAPI.TileLoadProgressCallback? = nil, completion: @escaping TerrainLoadCompletion) {
-=======
-
-    /**
-     Begins the fetch of terrain-rgb data throught the mapbox API, and then updates the geometry to repersent a to-scale model of the terrain at this location.
-
-     `minWallHeight`: Padding amount (in meters) of the walls beyond the returned altitude minumum for the region.
-     `enableDynamicShadows`: Depending on your applied texture / style, you may want to enable dynamic shadowing based on the contour of the terrain for interaction with Scene Kit lighting.
-     **/
-    @objc
-    public func fetchTerrainHeights(minWallHeight: CLLocationDistance = 0.0, enableDynamicShadows shadows: Bool = false, progress: MapboxImageAPI.TileLoadProgressCallback? = nil, completion: @escaping TerrainLoadCompletion) {
-        fetchTerrainHeights(minWallHeight: minWallHeight, enableDynamicShadows: shadows, zoomLevel: self.terrainZoomLevel, progress: progress, completion: completion)
-    }
-
-    private func fetchTerrainHeights(minWallHeight: CLLocationDistance = 0.0, enableDynamicShadows shadows: Bool = false, zoomLevel: Int, retryNumber: Int = 3, progress: MapboxImageAPI.TileLoadProgressCallback? = nil, completion: @escaping TerrainLoadCompletion) {
->>>>>>> 5e0ec76b
         let latBounds = self.latBounds
         let lonBounds = self.lonBounds
         DispatchQueue.global(qos: .userInitiated).async { [weak self] in
-<<<<<<< HEAD
             if let taskID = self?.api.image(forTileset: "mapbox.terrain-rgb", zoomLevel: zoomLevel, minLat: latBounds.0, maxLat: latBounds.1, minLon: lonBounds.0, maxLon: lonBounds.1, format: MapboxImageAPI.TileImageFormatPNG, progress: progress, completion: { image, fetchError in
                 TerrainNode.queue.async {
                     if let image = image {
-                        self?.applyTerrainHeightmap(image, withWallHeight: minWallHeight, multiplier: multiplier, enableShadows: shadows)
-                    } else if retryNumber > 0 && (fetchError?.code ?? 0) == FetchError.notFound.rawValue {
-                        // there is a possibility there is no height map for given zoom level.
-                        // more info here: https://github.com/mapbox/mapbox-scenekit/issues/41
-                        self?.fetchTerrainHeights(minWallHeight: minWallHeight, multiplier: multiplier, enableDynamicShadows: shadows, zoomLevel: zoomLevel + 1, retryNumber: retryNumber - 1, progress: progress, completion: completion)
-                        return
-                    }
-                    DispatchQueue.main.async() {
-                        completion(fetchError)
-=======
-            if let taskID = self?.api.image(forTileset: "mapbox.terrain-rgb", zoomLevel: zoomLevel, minLat: latBounds.0, maxLat: latBounds.1, minLon: lonBounds.0, maxLon: lonBounds.1, format: MapboxImageAPI.TileImageFormatPNG, progress: progress, completion: { image in
-                TerrainNode.queue.async {
-                    if let image = image {
                         var finalImage = image
 
-                        let zoomLevelDifferential = Double(terrainZoomLevel - zoomLevel)
+                        let zoomLevelDifferential = Double(self?.terrainZoomLevel ?? 0 - zoomLevel)
                         let zoomFactor = CGFloat(pow(2.0,zoomLevelDifferential))
 
                         if zoomFactor != 1 {
                             // calculate a new image based on the differential between zoom levels
                             finalImage = image.scaleImage(scaleFactor: zoomFactor)
                         }
-                        self?.applyTerrainHeightmap(finalImage, withWallHeight: minWallHeight, enableShadows: shadows)
+                        self?.applyTerrainHeightmap(finalImage, withWallHeight: minWallHeight, multiplier: multiplier, enableShadows: shadows)
                     } else if retryNumber > 0 {
-                        //                        // there is a possibility there is no height map for given zoom level.
-                        //                        // more info here: https://github.com/mapbox/mapbox-scenekit/issues/41
-                        self?.fetchTerrainHeights(minWallHeight: minWallHeight, enableDynamicShadows: shadows, zoomLevel: zoomLevel - 1, retryNumber: retryNumber - 1, progress: progress, completion: completion)
->>>>>>> 5e0ec76b
+                        // there is a possibility there is no height map for given zoom level.
+                        // more info here: https://github.com/mapbox/mapbox-scenekit/issues/41
+                        self?.fetchTerrainHeights(minWallHeight: minWallHeight, multiplier: multiplier, enableDynamicShadows: shadows, zoomLevel: zoomLevel - 1, retryNumber: retryNumber - 1, progress: progress, completion: completion)
+                    }
+                    DispatchQueue.main.async() {
+                        completion(fetchError)
                     }
                 }
             }) {
@@ -230,15 +202,9 @@
 
         for y in 0 ..< Int(image.size.height) {
             var rowData = [Double]()
-<<<<<<< HEAD
-            rowData.reserveCapacity(Int(terrainSize.width))
-            for x in 0 ..< Int(terrainSize.width) {
-                guard let z = TerrainNode.heightFromImage(x: x, y: y, terrainData: terrainData, terrainSize: terrainSize, multiplier: multiplier) else {
-=======
             rowData.reserveCapacity(Int(image.size.width))
             for x in 0 ..< Int(image.size.width) {
-                guard let z = TerrainNode.heightFromImage(x: x, y: y, terrainData: terrainData, terrainSize: image.size) else {
->>>>>>> 5e0ec76b
+                guard let z = TerrainNode.heightFromImage(x: x, y: y, terrainData: terrainData, terrainSize: image.size, multiplier: multiplier) else {
                     NSLog("Couldn't get Z data for {\(x),\(y)}")
                     continue
                 }
