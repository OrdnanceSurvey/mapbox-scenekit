--- conflicted
+++ resolved
@@ -128,13 +128,8 @@
                             group.leave()
                         }
                         guard let image = image else {
-<<<<<<< HEAD
                             error = fetchError ?? FetchError.unknown
-                            NSLog("Couldn't get image for tile {\(zoom),\(x),\(y)}")
-=======
-                            hadFailure = true
                             NSLog("Couldn't get image for tile {\(tileset)\(zoom),\(x),\(y)}")
->>>>>>> 5e0ec76b
                             return
                         }
 
@@ -215,13 +210,8 @@
                             group.leave()
                         }
                         guard let image = image else {
-<<<<<<< HEAD
                             error = fetchError ?? FetchError.unknown
-                            NSLog("Couldn't get image for tile {\(zoom),\(x),\(y)}")
-=======
-                            hadFailure = true
                             NSLog("Couldn't get image for tile {\(style)\(zoom),\(x),\(y)}")
->>>>>>> 5e0ec76b
                             return
                         }
 
