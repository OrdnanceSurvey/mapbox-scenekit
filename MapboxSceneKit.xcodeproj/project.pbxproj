// !$*UTF8*$!
{
	archiveVersion = 1;
	classes = {
	};
	objectVersion = 50;
	objects = {

/* Begin PBXBuildFile section */
		4C8655FA211B5B13001465FF /* TerrainNodeExtensions.swift in Sources */ = {isa = PBXBuildFile; fileRef = 4C8655F9211B5B13001465FF /* TerrainNodeExtensions.swift */; };
		81293BEC20B4A1FB0014A17A /* MapboxSceneKit.framework in Frameworks */ = {isa = PBXBuildFile; fileRef = 81A436BC20A1F68500F42A53 /* MapboxSceneKit.framework */; };
		81293BF120B4A29C0014A17A /* MapboxSceneKit.framework in Embed Frameworks */ = {isa = PBXBuildFile; fileRef = 81A436BC20A1F68500F42A53 /* MapboxSceneKit.framework */; settings = {ATTRIBUTES = (CodeSignOnCopy, RemoveHeadersOnCopy, ); }; };
		81293BF320B4A35C0014A17A /* DemoStyleViewController.swift in Sources */ = {isa = PBXBuildFile; fileRef = 81293BC920B4A1AE0014A17A /* DemoStyleViewController.swift */; };
		81293BF420B4A35C0014A17A /* DemoHeightmapViewController.swift in Sources */ = {isa = PBXBuildFile; fileRef = 81293BC820B4A1AE0014A17A /* DemoHeightmapViewController.swift */; };
		81293BF520B4A35C0014A17A /* DemoPlacementViewController.swift in Sources */ = {isa = PBXBuildFile; fileRef = 81293BD120B4A1AE0014A17A /* DemoPlacementViewController.swift */; };
		81293BF720B4A35C0014A17A /* ProgressCompositor.swift in Sources */ = {isa = PBXBuildFile; fileRef = 81293BCB20B4A1AE0014A17A /* ProgressCompositor.swift */; };
		81293BF820B4A35C0014A17A /* TerrainDemoScene.swift in Sources */ = {isa = PBXBuildFile; fileRef = 81293BD220B4A1AE0014A17A /* TerrainDemoScene.swift */; };
		81293BFF20B4B3D20014A17A /* MapboxMobileEvents.framework in Frameworks */ = {isa = PBXBuildFile; fileRef = 81293BFD20B4B3C10014A17A /* MapboxMobileEvents.framework */; };
		81293C0120B4B4010014A17A /* MapboxMobileEvents.framework in Frameworks */ = {isa = PBXBuildFile; fileRef = 81293BFD20B4B3C10014A17A /* MapboxMobileEvents.framework */; };
		814D9F2720A48538008E6848 /* ImageBuilder.swift in Sources */ = {isa = PBXBuildFile; fileRef = 814D9F2620A48538008E6848 /* ImageBuilder.swift */; };
		814F3BD520ADF1B40006DDFD /* MapboxImageAPI.swift in Sources */ = {isa = PBXBuildFile; fileRef = 814F3BD420ADF1B40006DDFD /* MapboxImageAPI.swift */; };
		817BC08E20BDC071005A015D /* DemoARViewController.swift in Sources */ = {isa = PBXBuildFile; fileRef = 817BC08D20BDC071005A015D /* DemoARViewController.swift */; };
		817BC09020BDC413005A015D /* FocusSquare.swift in Sources */ = {isa = PBXBuildFile; fileRef = 817BC08F20BDC413005A015D /* FocusSquare.swift */; };
		817BC09220BDC435005A015D /* SCNExtensions.swift in Sources */ = {isa = PBXBuildFile; fileRef = 817BC09120BDC435005A015D /* SCNExtensions.swift */; };
		8190075F20C07FAD002F23C3 /* AppDelegate.swift in Sources */ = {isa = PBXBuildFile; fileRef = 81293BD320B4A1AE0014A17A /* AppDelegate.swift */; };
		8190076020C07FD5002F23C3 /* LaunchScreen.storyboard in Resources */ = {isa = PBXBuildFile; fileRef = 81293BCD20B4A1AE0014A17A /* LaunchScreen.storyboard */; };
		8190076120C07FD7002F23C3 /* Main.storyboard in Resources */ = {isa = PBXBuildFile; fileRef = 81293BCF20B4A1AE0014A17A /* Main.storyboard */; };
		8190076220C07FDA002F23C3 /* Assets.xcassets in Resources */ = {isa = PBXBuildFile; fileRef = 81293BCC20B4A1AE0014A17A /* Assets.xcassets */; };
		81A436C120A1F68500F42A53 /* MapboxSceneKit.h in Headers */ = {isa = PBXBuildFile; fileRef = 81A436BF20A1F68500F42A53 /* MapboxSceneKit.h */; settings = {ATTRIBUTES = (Public, ); }; };
		81A436C820A1F6BC00F42A53 /* TerrainNode.swift in Sources */ = {isa = PBXBuildFile; fileRef = 81A436C720A1F6BC00F42A53 /* TerrainNode.swift */; };
		81A4371720A1FAB700F42A53 /* Math.swift in Sources */ = {isa = PBXBuildFile; fileRef = 81A4371620A1FAB700F42A53 /* Math.swift */; };
		81A4372120A241E200F42A53 /* SCNExtensions.swift in Sources */ = {isa = PBXBuildFile; fileRef = 81A4372020A241E200F42A53 /* SCNExtensions.swift */; };
		81A4372320A243B200F42A53 /* MapboxHTTPAPI.swift in Sources */ = {isa = PBXBuildFile; fileRef = 81A4372220A243B200F42A53 /* MapboxHTTPAPI.swift */; };
		81A4372520A243E100F42A53 /* AsyncOperation.swift in Sources */ = {isa = PBXBuildFile; fileRef = 81A4372420A243E100F42A53 /* AsyncOperation.swift */; };
		81A4372A20A2444B00F42A53 /* HTTPRequestOperation.swift in Sources */ = {isa = PBXBuildFile; fileRef = 81A4372920A2444B00F42A53 /* HTTPRequestOperation.swift */; };
		81CCF68720AA99CD00194B22 /* CGExtensions.swift in Sources */ = {isa = PBXBuildFile; fileRef = 81CCF68620AA99CD00194B22 /* CGExtensions.swift */; };
		F44BB60520C75CBF00CE41C6 /* DemoExtrusionViewController.m in Sources */ = {isa = PBXBuildFile; fileRef = F44BB60420C75CBF00CE41C6 /* DemoExtrusionViewController.m */; };
		F450361321403C84000A040A /* UIImage+Extensions.swift in Sources */ = {isa = PBXBuildFile; fileRef = F450361221403C84000A040A /* UIImage+Extensions.swift */; };
/* End PBXBuildFile section */

/* Begin PBXContainerItemProxy section */
		81293BED20B4A2370014A17A /* PBXContainerItemProxy */ = {
			isa = PBXContainerItemProxy;
			containerPortal = 81A436B320A1F68500F42A53 /* Project object */;
			proxyType = 1;
			remoteGlobalIDString = 81A436BB20A1F68500F42A53;
			remoteInfo = MapboxSceneKit;
		};
/* End PBXContainerItemProxy section */

/* Begin PBXCopyFilesBuildPhase section */
		81293BF220B4A29D0014A17A /* Embed Frameworks */ = {
			isa = PBXCopyFilesBuildPhase;
			buildActionMask = 2147483647;
			dstPath = "";
			dstSubfolderSpec = 10;
			files = (
				81293BF120B4A29C0014A17A /* MapboxSceneKit.framework in Embed Frameworks */,
			);
			name = "Embed Frameworks";
			runOnlyForDeploymentPostprocessing = 0;
		};
/* End PBXCopyFilesBuildPhase section */

/* Begin PBXFileReference section */
		4C8655F9211B5B13001465FF /* TerrainNodeExtensions.swift */ = {isa = PBXFileReference; lastKnownFileType = sourcecode.swift; path = TerrainNodeExtensions.swift; sourceTree = "<group>"; };
		81293BC820B4A1AE0014A17A /* DemoHeightmapViewController.swift */ = {isa = PBXFileReference; lastKnownFileType = sourcecode.swift; path = DemoHeightmapViewController.swift; sourceTree = "<group>"; };
		81293BC920B4A1AE0014A17A /* DemoStyleViewController.swift */ = {isa = PBXFileReference; lastKnownFileType = sourcecode.swift; path = DemoStyleViewController.swift; sourceTree = "<group>"; };
		81293BCB20B4A1AE0014A17A /* ProgressCompositor.swift */ = {isa = PBXFileReference; lastKnownFileType = sourcecode.swift; path = ProgressCompositor.swift; sourceTree = "<group>"; };
		81293BCC20B4A1AE0014A17A /* Assets.xcassets */ = {isa = PBXFileReference; lastKnownFileType = folder.assetcatalog; path = Assets.xcassets; sourceTree = "<group>"; };
		81293BCE20B4A1AE0014A17A /* Base */ = {isa = PBXFileReference; lastKnownFileType = file.storyboard; name = Base; path = Base.lproj/LaunchScreen.storyboard; sourceTree = "<group>"; };
		81293BD020B4A1AE0014A17A /* Base */ = {isa = PBXFileReference; lastKnownFileType = file.storyboard; name = Base; path = Base.lproj/Main.storyboard; sourceTree = "<group>"; };
		81293BD120B4A1AE0014A17A /* DemoPlacementViewController.swift */ = {isa = PBXFileReference; lastKnownFileType = sourcecode.swift; path = DemoPlacementViewController.swift; sourceTree = "<group>"; };
		81293BD220B4A1AE0014A17A /* TerrainDemoScene.swift */ = {isa = PBXFileReference; lastKnownFileType = sourcecode.swift; path = TerrainDemoScene.swift; sourceTree = "<group>"; };
		81293BD320B4A1AE0014A17A /* AppDelegate.swift */ = {isa = PBXFileReference; lastKnownFileType = sourcecode.swift; path = AppDelegate.swift; sourceTree = "<group>"; };
		81293BD420B4A1AE0014A17A /* Info.plist */ = {isa = PBXFileReference; lastKnownFileType = text.plist.xml; path = Info.plist; sourceTree = "<group>"; };
		81293BD920B4A1C80014A17A /* Examples.app */ = {isa = PBXFileReference; explicitFileType = wrapper.application; includeInIndex = 0; path = Examples.app; sourceTree = BUILT_PRODUCTS_DIR; };
		81293BFD20B4B3C10014A17A /* MapboxMobileEvents.framework */ = {isa = PBXFileReference; lastKnownFileType = wrapper.framework; name = MapboxMobileEvents.framework; path = Carthage/Build/iOS/MapboxMobileEvents.framework; sourceTree = "<group>"; };
		814D9F2620A48538008E6848 /* ImageBuilder.swift */ = {isa = PBXFileReference; lastKnownFileType = sourcecode.swift; path = ImageBuilder.swift; sourceTree = "<group>"; };
		814F3BD420ADF1B40006DDFD /* MapboxImageAPI.swift */ = {isa = PBXFileReference; lastKnownFileType = sourcecode.swift; path = MapboxImageAPI.swift; sourceTree = "<group>"; };
		817BC08D20BDC071005A015D /* DemoARViewController.swift */ = {isa = PBXFileReference; lastKnownFileType = sourcecode.swift; path = DemoARViewController.swift; sourceTree = "<group>"; };
		817BC08F20BDC413005A015D /* FocusSquare.swift */ = {isa = PBXFileReference; lastKnownFileType = sourcecode.swift; path = FocusSquare.swift; sourceTree = "<group>"; };
		817BC09120BDC435005A015D /* SCNExtensions.swift */ = {isa = PBXFileReference; lastKnownFileType = sourcecode.swift; path = SCNExtensions.swift; sourceTree = "<group>"; };
		81A436BC20A1F68500F42A53 /* MapboxSceneKit.framework */ = {isa = PBXFileReference; explicitFileType = wrapper.framework; includeInIndex = 0; path = MapboxSceneKit.framework; sourceTree = BUILT_PRODUCTS_DIR; };
		81A436BF20A1F68500F42A53 /* MapboxSceneKit.h */ = {isa = PBXFileReference; lastKnownFileType = sourcecode.c.h; path = MapboxSceneKit.h; sourceTree = "<group>"; };
		81A436C020A1F68500F42A53 /* Info.plist */ = {isa = PBXFileReference; lastKnownFileType = text.plist.xml; path = Info.plist; sourceTree = "<group>"; };
		81A436C720A1F6BC00F42A53 /* TerrainNode.swift */ = {isa = PBXFileReference; lastKnownFileType = sourcecode.swift; path = TerrainNode.swift; sourceTree = "<group>"; };
		81A4371620A1FAB700F42A53 /* Math.swift */ = {isa = PBXFileReference; lastKnownFileType = sourcecode.swift; path = Math.swift; sourceTree = "<group>"; };
		81A4372020A241E200F42A53 /* SCNExtensions.swift */ = {isa = PBXFileReference; lastKnownFileType = sourcecode.swift; path = SCNExtensions.swift; sourceTree = "<group>"; };
		81A4372220A243B200F42A53 /* MapboxHTTPAPI.swift */ = {isa = PBXFileReference; fileEncoding = 4; lastKnownFileType = sourcecode.swift; path = MapboxHTTPAPI.swift; sourceTree = "<group>"; };
		81A4372420A243E100F42A53 /* AsyncOperation.swift */ = {isa = PBXFileReference; fileEncoding = 4; lastKnownFileType = sourcecode.swift; path = AsyncOperation.swift; sourceTree = "<group>"; };
		81A4372920A2444B00F42A53 /* HTTPRequestOperation.swift */ = {isa = PBXFileReference; lastKnownFileType = sourcecode.swift; path = HTTPRequestOperation.swift; sourceTree = "<group>"; };
		81CCF68620AA99CD00194B22 /* CGExtensions.swift */ = {isa = PBXFileReference; lastKnownFileType = sourcecode.swift; path = CGExtensions.swift; sourceTree = "<group>"; };
		F44BB60220C75CBF00CE41C6 /* Examples-Bridging-Header.h */ = {isa = PBXFileReference; lastKnownFileType = sourcecode.c.h; path = "Examples-Bridging-Header.h"; sourceTree = "<group>"; };
		F44BB60320C75CBF00CE41C6 /* DemoExtrusionViewController.h */ = {isa = PBXFileReference; lastKnownFileType = sourcecode.c.h; path = DemoExtrusionViewController.h; sourceTree = "<group>"; };
		F44BB60420C75CBF00CE41C6 /* DemoExtrusionViewController.m */ = {isa = PBXFileReference; lastKnownFileType = sourcecode.c.objc; path = DemoExtrusionViewController.m; sourceTree = "<group>"; };
		F450361221403C84000A040A /* UIImage+Extensions.swift */ = {isa = PBXFileReference; lastKnownFileType = sourcecode.swift; path = "UIImage+Extensions.swift"; sourceTree = "<group>"; };
/* End PBXFileReference section */

/* Begin PBXFrameworksBuildPhase section */
		81293BD620B4A1C80014A17A /* Frameworks */ = {
			isa = PBXFrameworksBuildPhase;
			buildActionMask = 2147483647;
			files = (
				81293BFF20B4B3D20014A17A /* MapboxMobileEvents.framework in Frameworks */,
				81293BEC20B4A1FB0014A17A /* MapboxSceneKit.framework in Frameworks */,
			);
			runOnlyForDeploymentPostprocessing = 0;
		};
		81A436B820A1F68500F42A53 /* Frameworks */ = {
			isa = PBXFrameworksBuildPhase;
			buildActionMask = 2147483647;
			files = (
				81293C0120B4B4010014A17A /* MapboxMobileEvents.framework in Frameworks */,
			);
			runOnlyForDeploymentPostprocessing = 0;
		};
/* End PBXFrameworksBuildPhase section */

/* Begin PBXGroup section */
		81293BC720B4A1AE0014A17A /* Examples */ = {
			isa = PBXGroup;
			children = (
				81293BD320B4A1AE0014A17A /* AppDelegate.swift */,
				81293BC920B4A1AE0014A17A /* DemoStyleViewController.swift */,
				81293BC820B4A1AE0014A17A /* DemoHeightmapViewController.swift */,
				81293BD120B4A1AE0014A17A /* DemoPlacementViewController.swift */,
				817BC08D20BDC071005A015D /* DemoARViewController.swift */,
				F44BB60320C75CBF00CE41C6 /* DemoExtrusionViewController.h */,
				F44BB60420C75CBF00CE41C6 /* DemoExtrusionViewController.m */,
				817BC08F20BDC413005A015D /* FocusSquare.swift */,
				81293BD220B4A1AE0014A17A /* TerrainDemoScene.swift */,
				81293BCB20B4A1AE0014A17A /* ProgressCompositor.swift */,
				817BC09120BDC435005A015D /* SCNExtensions.swift */,
				81293BCC20B4A1AE0014A17A /* Assets.xcassets */,
				81293BCD20B4A1AE0014A17A /* LaunchScreen.storyboard */,
				81293BCF20B4A1AE0014A17A /* Main.storyboard */,
				81293BD420B4A1AE0014A17A /* Info.plist */,
				F44BB60220C75CBF00CE41C6 /* Examples-Bridging-Header.h */,
			);
			path = Examples;
			sourceTree = "<group>";
		};
		81293BEB20B4A1FB0014A17A /* Frameworks */ = {
			isa = PBXGroup;
			children = (
				81293BFD20B4B3C10014A17A /* MapboxMobileEvents.framework */,
			);
			name = Frameworks;
			sourceTree = "<group>";
		};
		814F3BD820AE02E60006DDFD /* Extensions */ = {
			isa = PBXGroup;
			children = (
				81CCF68620AA99CD00194B22 /* CGExtensions.swift */,
				81A4372020A241E200F42A53 /* SCNExtensions.swift */,
<<<<<<< HEAD
				4C8655F9211B5B13001465FF /* TerrainNodeExtensions.swift */,
=======
				F450361221403C84000A040A /* UIImage+Extensions.swift */,
>>>>>>> 5e0ec76b
			);
			path = Extensions;
			sourceTree = "<group>";
		};
		81A436B220A1F68500F42A53 = {
			isa = PBXGroup;
			children = (
				81293BC720B4A1AE0014A17A /* Examples */,
				81A436BE20A1F68500F42A53 /* MapboxSceneKit */,
				81A436BD20A1F68500F42A53 /* Products */,
				81293BEB20B4A1FB0014A17A /* Frameworks */,
			);
			sourceTree = "<group>";
		};
		81A436BD20A1F68500F42A53 /* Products */ = {
			isa = PBXGroup;
			children = (
				81A436BC20A1F68500F42A53 /* MapboxSceneKit.framework */,
				81293BD920B4A1C80014A17A /* Examples.app */,
			);
			name = Products;
			sourceTree = "<group>";
		};
		81A436BE20A1F68500F42A53 /* MapboxSceneKit */ = {
			isa = PBXGroup;
			children = (
				81A436BF20A1F68500F42A53 /* MapboxSceneKit.h */,
				81A436C720A1F6BC00F42A53 /* TerrainNode.swift */,
				814F3BD420ADF1B40006DDFD /* MapboxImageAPI.swift */,
				81A4371620A1FAB700F42A53 /* Math.swift */,
				814F3BD820AE02E60006DDFD /* Extensions */,
				81A4372820A2440D00F42A53 /* Tile Fetching */,
				81A436C020A1F68500F42A53 /* Info.plist */,
			);
			path = MapboxSceneKit;
			sourceTree = "<group>";
		};
		81A4372820A2440D00F42A53 /* Tile Fetching */ = {
			isa = PBXGroup;
			children = (
				814D9F2620A48538008E6848 /* ImageBuilder.swift */,
				81A4372220A243B200F42A53 /* MapboxHTTPAPI.swift */,
				81A4372920A2444B00F42A53 /* HTTPRequestOperation.swift */,
				81A4372420A243E100F42A53 /* AsyncOperation.swift */,
			);
			path = "Tile Fetching";
			sourceTree = "<group>";
		};
/* End PBXGroup section */

/* Begin PBXHeadersBuildPhase section */
		81A436B920A1F68500F42A53 /* Headers */ = {
			isa = PBXHeadersBuildPhase;
			buildActionMask = 2147483647;
			files = (
				81A436C120A1F68500F42A53 /* MapboxSceneKit.h in Headers */,
			);
			runOnlyForDeploymentPostprocessing = 0;
		};
/* End PBXHeadersBuildPhase section */

/* Begin PBXNativeTarget section */
		81293BD820B4A1C80014A17A /* Examples */ = {
			isa = PBXNativeTarget;
			buildConfigurationList = 81293BE820B4A1C90014A17A /* Build configuration list for PBXNativeTarget "Examples" */;
			buildPhases = (
				81293BD520B4A1C80014A17A /* Sources */,
				81293BD620B4A1C80014A17A /* Frameworks */,
				81293BD720B4A1C80014A17A /* Resources */,
				81293BF220B4A29D0014A17A /* Embed Frameworks */,
				81293BFC20B4B3270014A17A /* Copy Carthage Dependencies */,
				81293BFA20B4A8860014A17A /* Apply Mapbox Access Token */,
			);
			buildRules = (
			);
			dependencies = (
				81293BEE20B4A2370014A17A /* PBXTargetDependency */,
			);
			name = Examples;
			productName = Examples;
			productReference = 81293BD920B4A1C80014A17A /* Examples.app */;
			productType = "com.apple.product-type.application";
		};
		81A436BB20A1F68500F42A53 /* MapboxSceneKit */ = {
			isa = PBXNativeTarget;
			buildConfigurationList = 81A436C420A1F68500F42A53 /* Build configuration list for PBXNativeTarget "MapboxSceneKit" */;
			buildPhases = (
				81A436B720A1F68500F42A53 /* Sources */,
				81A436B820A1F68500F42A53 /* Frameworks */,
				81A436B920A1F68500F42A53 /* Headers */,
				81A436BA20A1F68500F42A53 /* Resources */,
			);
			buildRules = (
			);
			dependencies = (
			);
			name = MapboxSceneKit;
			productName = MapboxSceneKit;
			productReference = 81A436BC20A1F68500F42A53 /* MapboxSceneKit.framework */;
			productType = "com.apple.product-type.framework";
		};
/* End PBXNativeTarget section */

/* Begin PBXProject section */
		81A436B320A1F68500F42A53 /* Project object */ = {
			isa = PBXProject;
			attributes = {
				LastSwiftUpdateCheck = 0930;
				LastUpgradeCheck = 0940;
				ORGANIZATIONNAME = MapBox;
				TargetAttributes = {
					81293BD820B4A1C80014A17A = {
						CreatedOnToolsVersion = 9.3.1;
						LastSwiftMigration = 0940;
					};
					81A436BB20A1F68500F42A53 = {
						CreatedOnToolsVersion = 9.3;
						LastSwiftMigration = 0930;
					};
				};
			};
			buildConfigurationList = 81A436B620A1F68500F42A53 /* Build configuration list for PBXProject "MapboxSceneKit" */;
			compatibilityVersion = "Xcode 9.3";
			developmentRegion = en;
			hasScannedForEncodings = 0;
			knownRegions = (
				en,
				Base,
			);
			mainGroup = 81A436B220A1F68500F42A53;
			productRefGroup = 81A436BD20A1F68500F42A53 /* Products */;
			projectDirPath = "";
			projectRoot = "";
			targets = (
				81A436BB20A1F68500F42A53 /* MapboxSceneKit */,
				81293BD820B4A1C80014A17A /* Examples */,
			);
		};
/* End PBXProject section */

/* Begin PBXResourcesBuildPhase section */
		81293BD720B4A1C80014A17A /* Resources */ = {
			isa = PBXResourcesBuildPhase;
			buildActionMask = 2147483647;
			files = (
				8190076020C07FD5002F23C3 /* LaunchScreen.storyboard in Resources */,
				8190076220C07FDA002F23C3 /* Assets.xcassets in Resources */,
				8190076120C07FD7002F23C3 /* Main.storyboard in Resources */,
			);
			runOnlyForDeploymentPostprocessing = 0;
		};
		81A436BA20A1F68500F42A53 /* Resources */ = {
			isa = PBXResourcesBuildPhase;
			buildActionMask = 2147483647;
			files = (
			);
			runOnlyForDeploymentPostprocessing = 0;
		};
/* End PBXResourcesBuildPhase section */

/* Begin PBXShellScriptBuildPhase section */
		81293BFA20B4A8860014A17A /* Apply Mapbox Access Token */ = {
			isa = PBXShellScriptBuildPhase;
			buildActionMask = 2147483647;
			files = (
			);
			inputPaths = (
				"$(TARGET_BUILD_DIR)/$(INFOPLIST_PATH)",
			);
			name = "Apply Mapbox Access Token";
			outputPaths = (
			);
			runOnlyForDeploymentPostprocessing = 0;
			shellPath = /bin/sh;
			shellScript = "# This Run Script build phase helps to keep the navigation SDK’s developers from exposing their own access tokens during development. See <https://www.mapbox.com/help/ios-private-access-token/> for more information. If you are developing an application privately, you may add the MGLMapboxAccessToken key directly to your Info.plist file and delete this build phase.\n\ntoken_file=~/.mapbox\ntoken_file2=~/mapbox\ntoken=\"$(cat $token_file 2>/dev/null || cat $token_file2 2>/dev/null)\"\nif [ \"$token\" ]; then\n  plutil -replace MGLMapboxAccessToken -string $token \"$TARGET_BUILD_DIR/$INFOPLIST_PATH\"\nelse\n  echo 'warning: Missing Mapbox access token'\n  open 'https://www.mapbox.com/account/access-tokens/'\n  echo \"warning: Get an access token from <https://www.mapbox.com/account/access-tokens/>, then create a new file at $token_file or $token_file2 that contains the access token.\"\nfi\n";
		};
		81293BFC20B4B3270014A17A /* Copy Carthage Dependencies */ = {
			isa = PBXShellScriptBuildPhase;
			buildActionMask = 2147483647;
			files = (
			);
			inputPaths = (
				"$(SRCROOT)/Carthage/Build/iOS/MapboxMobileEvents.framework",
				"$(SRCROOT)/Carthage/Build/iOS/Mapbox.framework",
			);
			name = "Copy Carthage Dependencies";
			outputPaths = (
				"$(BUILT_PRODUCTS_DIR)/$(FRAMEWORKS_FOLDER_PATH)/MapboxMobileEvents.framework",
				"$(BUILT_PRODUCTS_DIR)/$(FRAMEWORKS_FOLDER_PATH)/Mapbox.framework",
			);
			runOnlyForDeploymentPostprocessing = 0;
			shellPath = /bin/sh;
			shellScript = "/usr/local/bin/carthage copy-frameworks\n";
		};
/* End PBXShellScriptBuildPhase section */

/* Begin PBXSourcesBuildPhase section */
		81293BD520B4A1C80014A17A /* Sources */ = {
			isa = PBXSourcesBuildPhase;
			buildActionMask = 2147483647;
			files = (
				81293BF320B4A35C0014A17A /* DemoStyleViewController.swift in Sources */,
				F44BB60520C75CBF00CE41C6 /* DemoExtrusionViewController.m in Sources */,
				81293BF820B4A35C0014A17A /* TerrainDemoScene.swift in Sources */,
				81293BF720B4A35C0014A17A /* ProgressCompositor.swift in Sources */,
				8190075F20C07FAD002F23C3 /* AppDelegate.swift in Sources */,
				81293BF420B4A35C0014A17A /* DemoHeightmapViewController.swift in Sources */,
				817BC09220BDC435005A015D /* SCNExtensions.swift in Sources */,
				817BC09020BDC413005A015D /* FocusSquare.swift in Sources */,
				817BC08E20BDC071005A015D /* DemoARViewController.swift in Sources */,
				81293BF520B4A35C0014A17A /* DemoPlacementViewController.swift in Sources */,
			);
			runOnlyForDeploymentPostprocessing = 0;
		};
		81A436B720A1F68500F42A53 /* Sources */ = {
			isa = PBXSourcesBuildPhase;
			buildActionMask = 2147483647;
			files = (
				81A436C820A1F6BC00F42A53 /* TerrainNode.swift in Sources */,
				4C8655FA211B5B13001465FF /* TerrainNodeExtensions.swift in Sources */,
				81A4371720A1FAB700F42A53 /* Math.swift in Sources */,
				814D9F2720A48538008E6848 /* ImageBuilder.swift in Sources */,
				81A4372120A241E200F42A53 /* SCNExtensions.swift in Sources */,
				81A4372A20A2444B00F42A53 /* HTTPRequestOperation.swift in Sources */,
				81A4372520A243E100F42A53 /* AsyncOperation.swift in Sources */,
				81A4372320A243B200F42A53 /* MapboxHTTPAPI.swift in Sources */,
				F450361321403C84000A040A /* UIImage+Extensions.swift in Sources */,
				814F3BD520ADF1B40006DDFD /* MapboxImageAPI.swift in Sources */,
				81CCF68720AA99CD00194B22 /* CGExtensions.swift in Sources */,
			);
			runOnlyForDeploymentPostprocessing = 0;
		};
/* End PBXSourcesBuildPhase section */

/* Begin PBXTargetDependency section */
		81293BEE20B4A2370014A17A /* PBXTargetDependency */ = {
			isa = PBXTargetDependency;
			target = 81A436BB20A1F68500F42A53 /* MapboxSceneKit */;
			targetProxy = 81293BED20B4A2370014A17A /* PBXContainerItemProxy */;
		};
/* End PBXTargetDependency section */

/* Begin PBXVariantGroup section */
		81293BCD20B4A1AE0014A17A /* LaunchScreen.storyboard */ = {
			isa = PBXVariantGroup;
			children = (
				81293BCE20B4A1AE0014A17A /* Base */,
			);
			name = LaunchScreen.storyboard;
			sourceTree = "<group>";
		};
		81293BCF20B4A1AE0014A17A /* Main.storyboard */ = {
			isa = PBXVariantGroup;
			children = (
				81293BD020B4A1AE0014A17A /* Base */,
			);
			name = Main.storyboard;
			sourceTree = "<group>";
		};
/* End PBXVariantGroup section */

/* Begin XCBuildConfiguration section */
		81293BE920B4A1C90014A17A /* Debug */ = {
			isa = XCBuildConfiguration;
			buildSettings = {
				ALWAYS_EMBED_SWIFT_STANDARD_LIBRARIES = YES;
				ASSETCATALOG_COMPILER_APPICON_NAME = AppIcon;
				CLANG_ENABLE_MODULES = YES;
				CODE_SIGN_STYLE = Automatic;
				DEVELOPMENT_TEAM = JVL9YPNS8B;
				FRAMEWORK_SEARCH_PATHS = (
					"$(inherited)",
					"$(PROJECT_DIR)/Carthage/Build/iOS",
					"$(PROJECT_DIR)",
				);
				INFOPLIST_FILE = Examples/Info.plist;
				LD_RUNPATH_SEARCH_PATHS = (
					"$(inherited)",
					"@executable_path/Frameworks",
				);
				PRODUCT_BUNDLE_IDENTIFIER = com.mapbox.scenekit.Examples;
				PRODUCT_NAME = "$(TARGET_NAME)";
				SWIFT_ACTIVE_COMPILATION_CONDITIONS = DEBUG;
				SWIFT_OBJC_BRIDGING_HEADER = "Examples/Examples-Bridging-Header.h";
				SWIFT_OPTIMIZATION_LEVEL = "-Onone";
				SWIFT_VERSION = 4.0;
				TARGETED_DEVICE_FAMILY = "1,2";
			};
			name = Debug;
		};
		81293BEA20B4A1C90014A17A /* Release */ = {
			isa = XCBuildConfiguration;
			buildSettings = {
				ALWAYS_EMBED_SWIFT_STANDARD_LIBRARIES = YES;
				ASSETCATALOG_COMPILER_APPICON_NAME = AppIcon;
				CLANG_ENABLE_MODULES = YES;
				CODE_SIGN_STYLE = Automatic;
				DEVELOPMENT_TEAM = JVL9YPNS8B;
				FRAMEWORK_SEARCH_PATHS = (
					"$(inherited)",
					"$(PROJECT_DIR)/Carthage/Build/iOS",
					"$(PROJECT_DIR)",
				);
				INFOPLIST_FILE = Examples/Info.plist;
				LD_RUNPATH_SEARCH_PATHS = (
					"$(inherited)",
					"@executable_path/Frameworks",
				);
				PRODUCT_BUNDLE_IDENTIFIER = com.mapbox.scenekit.Examples;
				PRODUCT_NAME = "$(TARGET_NAME)";
				SWIFT_COMPILATION_MODE = wholemodule;
				SWIFT_OBJC_BRIDGING_HEADER = "Examples/Examples-Bridging-Header.h";
				SWIFT_OPTIMIZATION_LEVEL = "-O";
				SWIFT_VERSION = 4.0;
				TARGETED_DEVICE_FAMILY = "1,2";
			};
			name = Release;
		};
		81A436C220A1F68500F42A53 /* Debug */ = {
			isa = XCBuildConfiguration;
			buildSettings = {
				ALWAYS_SEARCH_USER_PATHS = NO;
				CLANG_ANALYZER_NONNULL = YES;
				CLANG_ANALYZER_NUMBER_OBJECT_CONVERSION = YES_AGGRESSIVE;
				CLANG_CXX_LANGUAGE_STANDARD = "gnu++14";
				CLANG_CXX_LIBRARY = "libc++";
				CLANG_ENABLE_MODULES = YES;
				CLANG_ENABLE_OBJC_ARC = YES;
				CLANG_ENABLE_OBJC_WEAK = YES;
				CLANG_WARN_BLOCK_CAPTURE_AUTORELEASING = YES;
				CLANG_WARN_BOOL_CONVERSION = YES;
				CLANG_WARN_COMMA = YES;
				CLANG_WARN_CONSTANT_CONVERSION = YES;
				CLANG_WARN_DEPRECATED_OBJC_IMPLEMENTATIONS = YES;
				CLANG_WARN_DIRECT_OBJC_ISA_USAGE = YES_ERROR;
				CLANG_WARN_DOCUMENTATION_COMMENTS = YES;
				CLANG_WARN_EMPTY_BODY = YES;
				CLANG_WARN_ENUM_CONVERSION = YES;
				CLANG_WARN_INFINITE_RECURSION = YES;
				CLANG_WARN_INT_CONVERSION = YES;
				CLANG_WARN_NON_LITERAL_NULL_CONVERSION = YES;
				CLANG_WARN_OBJC_IMPLICIT_RETAIN_SELF = YES;
				CLANG_WARN_OBJC_LITERAL_CONVERSION = YES;
				CLANG_WARN_OBJC_ROOT_CLASS = YES_ERROR;
				CLANG_WARN_RANGE_LOOP_ANALYSIS = YES;
				CLANG_WARN_STRICT_PROTOTYPES = YES;
				CLANG_WARN_SUSPICIOUS_MOVE = YES;
				CLANG_WARN_UNGUARDED_AVAILABILITY = YES_AGGRESSIVE;
				CLANG_WARN_UNREACHABLE_CODE = YES;
				CLANG_WARN__DUPLICATE_METHOD_MATCH = YES;
				CODE_SIGN_IDENTITY = "iPhone Developer";
				COPY_PHASE_STRIP = NO;
				CURRENT_PROJECT_VERSION = 1;
				DEBUG_INFORMATION_FORMAT = dwarf;
				ENABLE_STRICT_OBJC_MSGSEND = YES;
				ENABLE_TESTABILITY = YES;
				GCC_C_LANGUAGE_STANDARD = gnu11;
				GCC_DYNAMIC_NO_PIC = NO;
				GCC_NO_COMMON_BLOCKS = YES;
				GCC_OPTIMIZATION_LEVEL = 0;
				GCC_PREPROCESSOR_DEFINITIONS = (
					"DEBUG=1",
					"$(inherited)",
				);
				GCC_WARN_64_TO_32_BIT_CONVERSION = YES;
				GCC_WARN_ABOUT_RETURN_TYPE = YES_ERROR;
				GCC_WARN_UNDECLARED_SELECTOR = YES;
				GCC_WARN_UNINITIALIZED_AUTOS = YES_AGGRESSIVE;
				GCC_WARN_UNUSED_FUNCTION = YES;
				GCC_WARN_UNUSED_VARIABLE = YES;
				IPHONEOS_DEPLOYMENT_TARGET = 11.3;
				MTL_ENABLE_DEBUG_INFO = YES;
				ONLY_ACTIVE_ARCH = YES;
				SDKROOT = iphoneos;
				SWIFT_VERSION = 4.0;
				VERSIONING_SYSTEM = "apple-generic";
				VERSION_INFO_PREFIX = "";
			};
			name = Debug;
		};
		81A436C320A1F68500F42A53 /* Release */ = {
			isa = XCBuildConfiguration;
			buildSettings = {
				ALWAYS_SEARCH_USER_PATHS = NO;
				CLANG_ANALYZER_NONNULL = YES;
				CLANG_ANALYZER_NUMBER_OBJECT_CONVERSION = YES_AGGRESSIVE;
				CLANG_CXX_LANGUAGE_STANDARD = "gnu++14";
				CLANG_CXX_LIBRARY = "libc++";
				CLANG_ENABLE_MODULES = YES;
				CLANG_ENABLE_OBJC_ARC = YES;
				CLANG_ENABLE_OBJC_WEAK = YES;
				CLANG_WARN_BLOCK_CAPTURE_AUTORELEASING = YES;
				CLANG_WARN_BOOL_CONVERSION = YES;
				CLANG_WARN_COMMA = YES;
				CLANG_WARN_CONSTANT_CONVERSION = YES;
				CLANG_WARN_DEPRECATED_OBJC_IMPLEMENTATIONS = YES;
				CLANG_WARN_DIRECT_OBJC_ISA_USAGE = YES_ERROR;
				CLANG_WARN_DOCUMENTATION_COMMENTS = YES;
				CLANG_WARN_EMPTY_BODY = YES;
				CLANG_WARN_ENUM_CONVERSION = YES;
				CLANG_WARN_INFINITE_RECURSION = YES;
				CLANG_WARN_INT_CONVERSION = YES;
				CLANG_WARN_NON_LITERAL_NULL_CONVERSION = YES;
				CLANG_WARN_OBJC_IMPLICIT_RETAIN_SELF = YES;
				CLANG_WARN_OBJC_LITERAL_CONVERSION = YES;
				CLANG_WARN_OBJC_ROOT_CLASS = YES_ERROR;
				CLANG_WARN_RANGE_LOOP_ANALYSIS = YES;
				CLANG_WARN_STRICT_PROTOTYPES = YES;
				CLANG_WARN_SUSPICIOUS_MOVE = YES;
				CLANG_WARN_UNGUARDED_AVAILABILITY = YES_AGGRESSIVE;
				CLANG_WARN_UNREACHABLE_CODE = YES;
				CLANG_WARN__DUPLICATE_METHOD_MATCH = YES;
				CODE_SIGN_IDENTITY = "iPhone Developer";
				COPY_PHASE_STRIP = NO;
				CURRENT_PROJECT_VERSION = 1;
				DEBUG_INFORMATION_FORMAT = "dwarf-with-dsym";
				ENABLE_NS_ASSERTIONS = NO;
				ENABLE_STRICT_OBJC_MSGSEND = YES;
				GCC_C_LANGUAGE_STANDARD = gnu11;
				GCC_NO_COMMON_BLOCKS = YES;
				GCC_WARN_64_TO_32_BIT_CONVERSION = YES;
				GCC_WARN_ABOUT_RETURN_TYPE = YES_ERROR;
				GCC_WARN_UNDECLARED_SELECTOR = YES;
				GCC_WARN_UNINITIALIZED_AUTOS = YES_AGGRESSIVE;
				GCC_WARN_UNUSED_FUNCTION = YES;
				GCC_WARN_UNUSED_VARIABLE = YES;
				IPHONEOS_DEPLOYMENT_TARGET = 11.3;
				MTL_ENABLE_DEBUG_INFO = NO;
				SDKROOT = iphoneos;
				SWIFT_COMPILATION_MODE = wholemodule;
				SWIFT_VERSION = 4.0;
				VALIDATE_PRODUCT = YES;
				VERSIONING_SYSTEM = "apple-generic";
				VERSION_INFO_PREFIX = "";
			};
			name = Release;
		};
		81A436C520A1F68500F42A53 /* Debug */ = {
			isa = XCBuildConfiguration;
			buildSettings = {
				CLANG_ENABLE_MODULES = YES;
				CODE_SIGN_IDENTITY = "iPhone Developer";
				CODE_SIGN_STYLE = Automatic;
				DEFINES_MODULE = YES;
				DEVELOPMENT_TEAM = JVL9YPNS8B;
				DYLIB_COMPATIBILITY_VERSION = 1;
				DYLIB_CURRENT_VERSION = 1;
				DYLIB_INSTALL_NAME_BASE = "@rpath";
				FRAMEWORK_SEARCH_PATHS = (
					"$(inherited)",
					"$(PROJECT_DIR)/Carthage/Build/iOS",
				);
				INFOPLIST_FILE = MapboxSceneKit/Info.plist;
				INSTALL_PATH = "$(LOCAL_LIBRARY_DIR)/Frameworks";
				IPHONEOS_DEPLOYMENT_TARGET = 8.0;
				LD_RUNPATH_SEARCH_PATHS = (
					"$(inherited)",
					"@executable_path/Frameworks",
					"@loader_path/Frameworks",
				);
				PRODUCT_BUNDLE_IDENTIFIER = com.mapbox.mapboxscenekit;
				PRODUCT_NAME = "$(TARGET_NAME:c99extidentifier)";
				SKIP_INSTALL = YES;
				SWIFT_OPTIMIZATION_LEVEL = "-Onone";
				SWIFT_VERSION = 4.0;
				TARGETED_DEVICE_FAMILY = "1,2";
			};
			name = Debug;
		};
		81A436C620A1F68500F42A53 /* Release */ = {
			isa = XCBuildConfiguration;
			buildSettings = {
				CLANG_ENABLE_MODULES = YES;
				CODE_SIGN_IDENTITY = "";
				CODE_SIGN_STYLE = Automatic;
				DEFINES_MODULE = YES;
				DEVELOPMENT_TEAM = JVL9YPNS8B;
				DYLIB_COMPATIBILITY_VERSION = 1;
				DYLIB_CURRENT_VERSION = 1;
				DYLIB_INSTALL_NAME_BASE = "@rpath";
				FRAMEWORK_SEARCH_PATHS = (
					"$(inherited)",
					"$(PROJECT_DIR)/Carthage/Build/iOS",
				);
				INFOPLIST_FILE = MapboxSceneKit/Info.plist;
				INSTALL_PATH = "$(LOCAL_LIBRARY_DIR)/Frameworks";
				IPHONEOS_DEPLOYMENT_TARGET = 8.0;
				LD_RUNPATH_SEARCH_PATHS = (
					"$(inherited)",
					"@executable_path/Frameworks",
					"@loader_path/Frameworks",
				);
				PRODUCT_BUNDLE_IDENTIFIER = com.mapbox.mapboxscenekit;
				PRODUCT_NAME = "$(TARGET_NAME:c99extidentifier)";
				SKIP_INSTALL = YES;
				SWIFT_VERSION = 4.0;
				TARGETED_DEVICE_FAMILY = "1,2";
			};
			name = Release;
		};
/* End XCBuildConfiguration section */

/* Begin XCConfigurationList section */
		81293BE820B4A1C90014A17A /* Build configuration list for PBXNativeTarget "Examples" */ = {
			isa = XCConfigurationList;
			buildConfigurations = (
				81293BE920B4A1C90014A17A /* Debug */,
				81293BEA20B4A1C90014A17A /* Release */,
			);
			defaultConfigurationIsVisible = 0;
			defaultConfigurationName = Release;
		};
		81A436B620A1F68500F42A53 /* Build configuration list for PBXProject "MapboxSceneKit" */ = {
			isa = XCConfigurationList;
			buildConfigurations = (
				81A436C220A1F68500F42A53 /* Debug */,
				81A436C320A1F68500F42A53 /* Release */,
			);
			defaultConfigurationIsVisible = 0;
			defaultConfigurationName = Release;
		};
		81A436C420A1F68500F42A53 /* Build configuration list for PBXNativeTarget "MapboxSceneKit" */ = {
			isa = XCConfigurationList;
			buildConfigurations = (
				81A436C520A1F68500F42A53 /* Debug */,
				81A436C620A1F68500F42A53 /* Release */,
			);
			defaultConfigurationIsVisible = 0;
			defaultConfigurationName = Release;
		};
/* End XCConfigurationList section */
	};
	rootObject = 81A436B320A1F68500F42A53 /* Project object */;
}<|MERGE_RESOLUTION|>--- conflicted
+++ resolved
@@ -154,11 +154,8 @@
 			children = (
 				81CCF68620AA99CD00194B22 /* CGExtensions.swift */,
 				81A4372020A241E200F42A53 /* SCNExtensions.swift */,
-<<<<<<< HEAD
 				4C8655F9211B5B13001465FF /* TerrainNodeExtensions.swift */,
-=======
 				F450361221403C84000A040A /* UIImage+Extensions.swift */,
->>>>>>> 5e0ec76b
 			);
 			path = Extensions;
 			sourceTree = "<group>";
